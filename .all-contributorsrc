{
  "projectName": "contacts",
  "projectOwner": "capacitor-community",
  "repoType": "github",
  "repoHost": "https://github.com",
  "files": [
    "README.md"
  ],
  "imageSize": 100,
  "commit": true,
  "commitConvention": "angular",
  "contributors": [
    {
      "login": "Idrimi",
      "name": "idrimi",
      "avatar_url": "https://avatars0.githubusercontent.com/u/24573405?v=4",
      "profile": "https://github.com/Idrimi",
      "contributions": [
        "code"
      ]
    },
    {
      "login": "tafelnl",
      "name": "Tafel",
      "avatar_url": "https://avatars2.githubusercontent.com/u/35837839?v=4",
      "profile": "https://github.com/tafelnl",
      "contributions": [
        "code"
      ]
    },
    {
      "login": "mlynch",
      "name": "Max Lynch",
      "avatar_url": "https://avatars3.githubusercontent.com/u/11214?v=4",
      "profile": "http://ionicframework.com/",
      "contributions": [
        "doc",
        "eventOrganizing"
      ]
    },
    {
      "login": "david-garzon-adl",
      "name": "David Javier Garzon Carrillo",
      "avatar_url": "https://avatars0.githubusercontent.com/u/45822796?v=4",
      "profile": "https://github.com/david-garzon-adl",
      "contributions": [
        "code"
      ]
    },
    {
      "login": "vhinic",
      "name": "Vladimir Hinić",
      "avatar_url": "https://avatars.githubusercontent.com/u/244439?v=4",
      "profile": "https://github.com/vhinic",
      "contributions": [
        "code"
      ]
    },
    {
<<<<<<< HEAD
      "login": "reslear",
      "name": "reslear",
      "avatar_url": "https://avatars.githubusercontent.com/u/12596485?v=4",
      "profile": "https://t.me/reslear",
      "contributions": [
=======
      "login": "muuvmuuv",
      "name": "Marvin Heilemann",
      "avatar_url": "https://avatars.githubusercontent.com/u/11534760?v=4",
      "profile": "https://marvin.digital/",
      "contributions": [
        "code",
>>>>>>> 75e841b8
        "doc"
      ]
    }
  ],
  "contributorsPerLine": 7,
  "skipCi": true
}<|MERGE_RESOLUTION|>--- conflicted
+++ resolved
@@ -57,20 +57,17 @@
       ]
     },
     {
-<<<<<<< HEAD
       "login": "reslear",
       "name": "reslear",
       "avatar_url": "https://avatars.githubusercontent.com/u/12596485?v=4",
       "profile": "https://t.me/reslear",
       "contributions": [
-=======
       "login": "muuvmuuv",
       "name": "Marvin Heilemann",
       "avatar_url": "https://avatars.githubusercontent.com/u/11534760?v=4",
       "profile": "https://marvin.digital/",
       "contributions": [
         "code",
->>>>>>> 75e841b8
         "doc"
       ]
     }
